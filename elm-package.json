{
<<<<<<< HEAD
    "version": "1.0.0",
    "summary": "A low-level package for working with SVG paths in Elm",
=======
    "version": "1.0.1",
    "summary": "Example Project",
>>>>>>> 2aff8785
    "repository": "https://github.com/folkertdev/svg-path-lowlevel.git",
    "license": "BSD-3-Clause",
    "source-directories": [
        "src"
    ],
    "exposed-modules": [
        "Path.LowLevel",
        "Path.LowLevel.Parser"
    ],
    "dependencies": {
        "elm-lang/core": "5.0.0 <= v < 6.0.0",
        "elm-lang/svg": "2.0.0 <= v < 3.0.0",
        "elm-tools/parser": "2.0.1 <= v < 3.0.0"
    },
    "elm-version": "0.18.0 <= v < 0.19.0"
}<|MERGE_RESOLUTION|>--- conflicted
+++ resolved
@@ -1,11 +1,6 @@
 {
-<<<<<<< HEAD
-    "version": "1.0.0",
+    "version": "1.0.1",
     "summary": "A low-level package for working with SVG paths in Elm",
-=======
-    "version": "1.0.1",
-    "summary": "Example Project",
->>>>>>> 2aff8785
     "repository": "https://github.com/folkertdev/svg-path-lowlevel.git",
     "license": "BSD-3-Clause",
     "source-directories": [
