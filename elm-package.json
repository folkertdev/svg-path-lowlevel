--- conflicted
+++ resolved
@@ -1,10 +1,6 @@
 {
     "version": "1.0.1",
-<<<<<<< HEAD
-    "summary": "parsing, modifying, and pretty-printing of svg path instructions",
-=======
-    "summary": "A low-level package for working with SVG paths in Elm",
->>>>>>> e91312fa
+    "summary": "A low-level package for working with SVG paths",
     "repository": "https://github.com/folkertdev/svg-path-lowlevel.git",
     "license": "BSD-3-Clause",
     "source-directories": [
